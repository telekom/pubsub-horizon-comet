// Copyright 2024 Deutsche Telekom IT GmbH
//
// SPDX-License-Identifier: Apache-2.0

package de.telekom.horizon.comet.service;

import com.fasterxml.jackson.core.JsonProcessingException;
import com.fasterxml.jackson.databind.ObjectMapper;
import com.github.tomakehurst.wiremock.matching.ContainsPattern;
import de.telekom.eni.pandora.horizon.kubernetes.resource.SubscriptionResource;
import de.telekom.eni.pandora.horizon.model.event.Status;
import de.telekom.eni.pandora.horizon.model.event.StatusMessage;
import de.telekom.horizon.comet.cache.DeliveryTargetInformation;
import de.telekom.horizon.comet.test.utils.AbstractIntegrationTest;
import de.telekom.horizon.comet.test.utils.HorizonTestHelper;
import org.apache.kafka.clients.consumer.ConsumerRecord;
import org.junit.jupiter.api.AfterEach;
import org.junit.jupiter.api.Test;
import org.junit.jupiter.params.ParameterizedTest;
import org.junit.jupiter.params.provider.ValueSource;
import org.springframework.beans.factory.annotation.Autowired;
import org.springframework.http.HttpStatus;

import java.util.ArrayList;
import java.util.Optional;
import java.util.UUID;
import java.util.concurrent.TimeUnit;

import static com.github.tomakehurst.wiremock.client.WireMock.*;
import static de.telekom.horizon.comet.test.utils.WiremockStubs.stubOidc;
import static de.telekom.horizon.comet.utils.MessageUtils.isStatusMessage;
import static org.junit.jupiter.api.Assertions.*;
import static org.mockito.ArgumentMatchers.any;
import static org.mockito.Mockito.when;

class DeliveryErrorTests extends AbstractIntegrationTest {

    @AfterEach
    void afterEach() {
        wireMockServer.resetAll();
        stubOidc(wireMockServer);
    }

    @Autowired
    private CircuitBreakerCacheService circuitBreakerCacheService;

    @Autowired
    private ObjectMapper objectMapper;

    @ParameterizedTest
    @ValueSource(ints = {401,429,502,503,504})
    void testFailedStateOnBlankCallbackUrl(int status) throws InterruptedException, JsonProcessingException {
        // given
        final String subscriptionId = "blank-callback-"+status;
        final String blankCallback = "";

        when(callbackUrlCache.getDeliveryTargetInformation(any())).thenReturn(Optional.of(
<<<<<<< HEAD
                new DeliveryTargetInformation(wireMockServer.baseUrl() + blankCallback, "callback", false, null)));
=======
                new DeliveryTargetInformation(wireMockServer.baseUrl() + blankCallback, false, null)));
>>>>>>> 29063b8c

        SubscriptionResource subscriptionResource = HorizonTestHelper.createDefaultSubscriptionResource("playground", getEventType());
        subscriptionResource.getSpec().getSubscription().setSubscriptionId(subscriptionId);
        subscriptionResource.getSpec().getSubscription().setCallback(blankCallback);

        var subscriptionMessage = HorizonTestHelper.createDefaultSubscriptionEventMessage(subscriptionId, getEventType());

        // when
        assertDoesNotThrow(() -> simulateNewPublishedEvent(subscriptionMessage));

        //then
        // collect latest status messages for eventType
        ArrayList<Status> statusFlow = new ArrayList<>();
        var numberOfStatusMessagesSent = 0;
        ConsumerRecord<String, String> statusRecord;

        while((statusRecord = pollForRecord(20, TimeUnit.SECONDS)) != null) {
            if (isStatusMessage(statusRecord)) {
                StatusMessage lastStatusMessage = objectMapper.readValue(statusRecord.value(), StatusMessage.class);
                statusFlow.add(lastStatusMessage.getStatus());
                numberOfStatusMessagesSent += 1;
            }
        }

        // the last message should be waiting status
        assertArrayEquals(new Status[]{Status.DELIVERING, Status.FAILED}, statusFlow.toArray());

        // we expect only two status message
        assertEquals(2, numberOfStatusMessagesSent);

        // cb should then be open for subscription id
        assertFalse(circuitBreakerCacheService.isCircuitBreakerOpenOrChecking(subscriptionId));
    }

    @Test
    void testDropDuplicateAndSendStatusMessage() throws InterruptedException, JsonProcessingException {
        // given
        final String subscriptionId = "duplicate-check";
        final String callbackPath = "/duplicate";

        when(callbackUrlCache.getDeliveryTargetInformation(any())).thenReturn(Optional.of(
<<<<<<< HEAD
                new DeliveryTargetInformation(wireMockServer.baseUrl() + callbackPath, "callback", false, null)));
=======
                new DeliveryTargetInformation(wireMockServer.baseUrl() + callbackPath, false, null)));
>>>>>>> 29063b8c

        wireMockServer.stubFor(
                post(callbackPath).willReturn(aResponse().withStatus(HttpStatus.OK.value()))
        );

        SubscriptionResource subscriptionResource = HorizonTestHelper.createDefaultSubscriptionResource("playground", getEventType());
        subscriptionResource.getSpec().getSubscription().setSubscriptionId(subscriptionId);
        subscriptionResource.getSpec().getSubscription().setCallback(wireMockServer.baseUrl() + callbackPath);

        var subscriptionMessage = HorizonTestHelper.createDefaultSubscriptionEventMessage(subscriptionId, getEventType());

        assertDoesNotThrow(() -> simulateNewPublishedEvent(subscriptionMessage));

        // collect latest status messages for eventType
        ConsumerRecord<String, String> statusRecord;
        var statusMessagesReceived = 0;

        while((statusRecord = pollForRecord(10, TimeUnit.SECONDS)) != null) {
            if (isStatusMessage(statusRecord)) {
                statusMessagesReceived += 1;
            }
        }
        // assert count of status messages because order of status messages can not be guaranteed
        assertEquals(2, statusMessagesReceived);

        // when message is send a second time
        assertDoesNotThrow(() -> {
            subscriptionMessage.setUuid(UUID.randomUUID().toString());
            simulateNewPublishedEvent(subscriptionMessage);
        });

        //then
        // collect latest status messages for eventType
        var duplicateStatusMessagesReceived = 0;
        StatusMessage statusMessage = null;
        while((statusRecord = pollForRecord(10, TimeUnit.SECONDS)) != null) {
            if (isStatusMessage(statusRecord)) {
                duplicateStatusMessagesReceived += 1;
                statusMessage = objectMapper.readValue(statusRecord.value(), StatusMessage.class);
            }
        }
        // assert count of status messages because order of status messages can not be guaranteed
        assertEquals(1, duplicateStatusMessagesReceived);
        assertNotNull(statusMessage);
        assertEquals(Status.DUPLICATE, statusMessage.getStatus());

        // cb should then be open for subscription id
        assertFalse(circuitBreakerCacheService.isCircuitBreakerOpenOrChecking(subscriptionId));

        // !! only one request should be done towards callback
        wireMockServer.verify(
                exactly(1),
                postRequestedFor(
                        urlPathEqualTo(callbackPath)
                ).withRequestBody(new ContainsPattern("myfancydata"))
        );
    }
}<|MERGE_RESOLUTION|>--- conflicted
+++ resolved
@@ -55,11 +55,8 @@
         final String blankCallback = "";
 
         when(callbackUrlCache.getDeliveryTargetInformation(any())).thenReturn(Optional.of(
-<<<<<<< HEAD
-                new DeliveryTargetInformation(wireMockServer.baseUrl() + blankCallback, "callback", false, null)));
-=======
-                new DeliveryTargetInformation(wireMockServer.baseUrl() + blankCallback, false, null)));
->>>>>>> 29063b8c
+                new DeliveryTargetInformation(wireMockServer.baseUrl() + blankCallback, "callback", false, null))
+        );
 
         SubscriptionResource subscriptionResource = HorizonTestHelper.createDefaultSubscriptionResource("playground", getEventType());
         subscriptionResource.getSpec().getSubscription().setSubscriptionId(subscriptionId);
@@ -101,11 +98,8 @@
         final String callbackPath = "/duplicate";
 
         when(callbackUrlCache.getDeliveryTargetInformation(any())).thenReturn(Optional.of(
-<<<<<<< HEAD
-                new DeliveryTargetInformation(wireMockServer.baseUrl() + callbackPath, "callback", false, null)));
-=======
-                new DeliveryTargetInformation(wireMockServer.baseUrl() + callbackPath, false, null)));
->>>>>>> 29063b8c
+                new DeliveryTargetInformation(wireMockServer.baseUrl() + callbackPath, "callback", false, null))
+        );
 
         wireMockServer.stubFor(
                 post(callbackPath).willReturn(aResponse().withStatus(HttpStatus.OK.value()))
